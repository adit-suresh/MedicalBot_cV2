--- conflicted
+++ resolved
@@ -1058,7 +1058,6 @@
 
 def reset_processed_emails():
     """Reset the processed emails tracking file."""
-<<<<<<< HEAD
     files_to_reset = ["processed_emails.json", "processed_emails_manual.txt"]
     for file in files_to_reset:
         if os.path.exists(file):
@@ -1135,29 +1134,4 @@
     elif args.validate:
         run_validation(args.validate)
     else:
-        run_test()
-=======
-    try:
-        from src.email_tracker.email_tracker import EmailTracker
-        tracker = EmailTracker()
-        if tracker.reset_tracker():
-            logger.info("Successfully reset email tracker")
-        else:
-            logger.warning("Failed to reset email tracker")
-            
-        # For backward compatibility, also check for old file
-        if os.path.exists("processed_emails_manual.txt"):
-            os.remove("processed_emails_manual.txt")
-            logger.info("Removed processed_emails_manual.txt file")
-    except Exception as e:
-        logger.error(f"Error resetting email tracker: {str(e)}")
-        
-        # Fallback: directly remove the files
-        for file in ["processed_emails.json", "processed_emails_manual.txt"]:
-            if os.path.exists(file):
-                try:
-                    os.remove(file)
-                    logger.info(f"Removed {file}")
-                except Exception:
-                    pass
->>>>>>> bcfe8e98
+        run_test()