--- conflicted
+++ resolved
@@ -8,7 +8,6 @@
 logger = logging.getLogger(__name__)
 
 class EmailTracker:
-<<<<<<< HEAD
     def __init__(self, storage_file="processed_emails.json"):
         self.storage_file = storage_file
         self.tracker_file = storage_file  # Add this line to fix the error
@@ -59,123 +58,6 @@
             
             # Create new empty file
             with open(self.storage_file, 'w') as f:
-=======
-    """Track processed emails to avoid reprocessing."""
-    
-    def __init__(self, tracker_file: str = "processed_emails.json"):
-        """Initialize email tracker.
-        
-        Args:
-            tracker_file: Path to email tracker file
-        """
-        self.tracker_file = tracker_file
-        self._processed_emails = {}
-        self._load_tracker()
-        
-    def _load_tracker(self) -> None:
-        """Load email tracker from file."""
-        try:
-            if os.path.exists(self.tracker_file):
-                with open(self.tracker_file, 'r') as f:
-                    try:
-                        self._processed_emails = json.load(f)
-                        logger.info(f"Loaded {len(self._processed_emails)} processed emails from {self.tracker_file}")
-                    except json.JSONDecodeError:
-                        logger.error(f"Error parsing {self.tracker_file}, creating new one")
-                        # Backup corrupted file
-                        backup = f"{self.tracker_file}.bak.{int(time.time())}"
-                        os.rename(self.tracker_file, backup)
-                        logger.info(f"Backed up corrupted tracker to {backup}")
-                        # Initialize empty tracker
-                        self._processed_emails = {}
-                        self._save_tracker()
-            else:
-                logger.info(f"No tracker file found at {self.tracker_file}, creating new one")
-                self._processed_emails = {}
-                self._save_tracker()
-        except Exception as e:
-            logger.error(f"Error loading email tracker: {str(e)}")
-            self._processed_emails = {}
-    
-    def _save_tracker(self) -> None:
-        """Save email tracker to file."""
-        try:
-            with open(self.tracker_file, 'w') as f:
-                json.dump(self._processed_emails, f, indent=2)
-        except Exception as e:
-            logger.error(f"Error saving email tracker: {str(e)}")
-    
-    def is_processed(self, email_id: str) -> bool:
-        """Check if email has been processed.
-        
-        Args:
-            email_id: Email ID to check
-            
-        Returns:
-            bool: Whether email has been processed
-        """
-        return email_id in self._processed_emails
-    
-    def mark_processed(self, email_id: str, metadata: Optional[Dict[str, Any]] = None) -> None:
-        """Mark email as processed.
-        
-        Args:
-            email_id: Email ID to mark
-            metadata: Optional metadata about the email
-        """
-        if metadata is None:
-            metadata = {}
-            
-        # Add timestamp if not present
-        if 'processed_at' not in metadata:
-            metadata['processed_at'] = datetime.now().isoformat()
-            
-        # Update tracker
-        self._processed_emails[email_id] = metadata
-        
-        # Save to file
-        self._save_tracker()
-        
-        logger.info(f"Marked email {email_id} as processed")
-    
-    def get_processed_emails(self) -> Dict[str, Dict[str, Any]]:
-        """Get all processed emails.
-        
-        Returns:
-            Dict of email IDs to metadata
-        """
-        return self._processed_emails
-    
-    def get_email_metadata(self, email_id: str) -> Optional[Dict[str, Any]]:
-        """Get metadata for a processed email.
-        
-        Args:
-            email_id: Email ID to get metadata for
-            
-        Returns:
-            Dict of metadata or None if email not processed
-        """
-        return self._processed_emails.get(email_id)
-    
-    def reset_tracker(self) -> bool:
-        """Reset the email tracker.
-        
-        Returns:
-            bool: Whether reset was successful
-        """
-        try:
-            # Backup existing file
-            if os.path.exists(self.tracker_file):
-                backup = f"{self.tracker_file}.bak.{int(time.time())}"
-                os.rename(self.tracker_file, backup)
-                logger.info(f"Backed up tracker to {backup}")
-            
-            # Clear tracking data
-            self._processed_emails = {}
-            
-            # Create new empty file
-            with open(self.tracker_file, 'w') as f:
->>>>>>> bcfe8e98
                 json.dump({}, f)
                 
             logger.info("Email tracker has been reset")
