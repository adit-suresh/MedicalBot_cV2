import os
import logging
from datetime import datetime, timedelta
from typing import List, Dict, Optional, Tuple
import json
from urllib.parse import quote
import time
import threading

from msal import ConfidentialClientApplication
import requests
from requests.exceptions import RequestException, Timeout, ConnectionError

from config.settings import (
    GRAPH_API_ENDPOINT, CLIENT_ID, CLIENT_SECRET, 
    TENANT_ID, USER_EMAIL, TARGET_MAILBOX, MAX_EMAIL_FETCH
)
from config.constants import SUBJECT_KEYWORDS
from src.utils.error_handling import handle_errors, ErrorCategory, ErrorSeverity
from src.utils.exceptions import AuthenticationError, EmailFetchError
from src.email_tracker.email_tracker import EmailTracker

logger = logging.getLogger(__name__)

class TokenManager:
    """Manages authentication tokens with automatic refresh."""
    
    def __init__(self, client_id: str, client_secret: str, tenant_id: str):
        """Initialize token manager.
        
        Args:
            client_id: Application client ID
            client_secret: Application client secret
            tenant_id: Microsoft tenant ID
        """
        self.client_id = client_id
        self.client_secret = client_secret
        self.tenant_id = tenant_id
        self.scope = ['https://graph.microsoft.com/.default']
        self.access_token = None
        self.token_expiry = datetime.min
        self.lock = threading.RLock()
        self.refresh_margin = timedelta(minutes=5)  # Refresh token 5 minutes before expiry
        self.email_tracker = EmailTracker()
        
    def get_token(self) -> str:
        """Get a valid access token, refreshing if necessary.
        
        Returns:
            str: Valid access token
            
        Raises:
            AuthenticationError: If token acquisition fails
        """
        with self.lock:
            now = datetime.now()
            if not self.access_token or now >= (self.token_expiry - self.refresh_margin):
                self._acquire_token()
            return self.access_token
            
    def _acquire_token(self) -> None:
        """Acquire a new access token.
        
        Raises:
            AuthenticationError: If token acquisition fails
        """
        try:
            logger.info("Acquiring new access token...")
            app = ConfidentialClientApplication(
                client_id=self.client_id,
                client_credential=self.client_secret,
                authority=f"https://login.microsoftonline.com/{self.tenant_id}"
            )
            
            result = app.acquire_token_for_client(scopes=self.scope)

            if "error" in result:
                logger.error(f"Error in token result: {result.get('error')}")
                logger.error(f"Error description: {result.get('error_description')}")
                raise AuthenticationError(f"Failed to acquire token: {result.get('error_description')}")

            if "access_token" in result:
                self.access_token = result["access_token"]
                # Calculate token expiry time
                if "expires_in" in result:
                    expires_in_seconds = int(result["expires_in"])
                    self.token_expiry = datetime.now() + timedelta(seconds=expires_in_seconds)
                else:
                    # Default expiry if not provided
                    self.token_expiry = datetime.now() + timedelta(hours=1)
                logger.info(f"Successfully acquired access token (expires: {self.token_expiry.isoformat()})")
            else:
                raise AuthenticationError("No access token in response")

        except Exception as e:
            logger.error(f"Authentication failed: {str(e)}")
            raise AuthenticationError(f"Failed to authenticate: {str(e)}")

    def invalidate_token(self) -> None:
        """Invalidate the current token, forcing a refresh on next get_token call."""
        with self.lock:
            self.token_expiry = datetime.min

class OutlookClient:
    """Enhanced Outlook client with connection pooling and retry logic."""
    
    def __init__(self):
        """Initialize Outlook client with Microsoft Graph API."""
        # Validate configuration
        self._validate_config()
        
        # Initialize token manager
        self.token_manager = TokenManager(CLIENT_ID, CLIENT_SECRET, TENANT_ID)
        
        # Set up connection pooling
        self.session = requests.Session()
        adapter = requests.adapters.HTTPAdapter(
            pool_connections=10,
            pool_maxsize=20,
            max_retries=3
        )
        self.session.mount('https://', adapter)
        
        # Email address format for API requests
        self.service_email = quote(USER_EMAIL)
        self.target_mailbox = quote(TARGET_MAILBOX)
        
        # Cache to store frequently used data
        self._mailbox_cache = {}
        self._cache_expiry = {}
        self._cache_lock = threading.RLock()
        
        logger.info("Initializing OutlookClient with:")
        logger.info(f"Service Account: {USER_EMAIL}")
        logger.info(f"Target Mailbox: {TARGET_MAILBOX}")

    def _validate_config(self) -> None:
        """Validate required configuration.
        
        Raises:
            ValueError: If required configuration is missing
        """
        # Check required settings with descriptive error messages
        missing = []
        for name, value in [
            ('Client ID', CLIENT_ID),
            ('Client Secret', CLIENT_SECRET),
            ('Tenant ID', TENANT_ID),
            ('User Email', USER_EMAIL),
            ('Target Mailbox', TARGET_MAILBOX)
        ]:
            if not value:
                missing.append(name)
                
        if missing:
            missing_str = ', '.join(missing)
            error_msg = f"Missing required configuration: {missing_str}"
            logger.error(error_msg)
            raise ValueError(error_msg)

    @handle_errors(ErrorCategory.NETWORK, ErrorSeverity.HIGH)
    def fetch_emails(self, last_check_time: Optional[datetime] = None) -> List[Dict]:
        """
        Fetch emails from target mailbox with incremental filtering.
        
        If last_check_time is provided, it is used directly; otherwise, the method
        will attempt to fetch emails from these incremental time windows:
        - Last 1 hour
        - Last 3 hours
        - Last 5 day
        
        Returns:
            List of email dictionaries that pass client-side filtering.
            
        Raises:
            EmailFetchError: If fetching emails fails.
        """
<<<<<<< HEAD
        try:
            # Initialize EmailTracker directly inside the method to avoid reference issues
            from src.email_tracker.email_tracker import EmailTracker
            email_tracker = EmailTracker()
            
            if last_check_time is not None:
                emails = self._fetch_emails_with_last_check(last_check_time)
=======
        if last_check_time is not None:
            return self._fetch_emails_with_last_check(last_check_time)
        else:
            now = datetime.now()
            # Define incremental time windows: last hour, last day, last week.
            time_windows = [now - timedelta(hours=1), now - timedelta(hours=3), now - timedelta(days=5)]
            for window in time_windows:
                logger.info(f"Trying to fetch emails since {window.isoformat()}...")
                emails = self._fetch_emails_with_last_check(window)
>>>>>>> bcfe8e98
                if emails:
                    logger.info(f"Found {len(emails)} emails before filtering processed ones")
                    # Log subjects for debugging
                    subjects = [email.get('subject', 'No Subject') for email in emails]
                    logger.info(f"Email subjects before filtering: {subjects}")
                    
                    # Filter out already processed emails
                    unprocessed_emails = [email for email in emails if not email_tracker.is_processed(email['id'])]
                    logger.info(f"After filtering processed emails: {len(unprocessed_emails)} emails remaining")
                    
                    return unprocessed_emails
                return []
            else:
                now = datetime.now()
                # Define incremental time windows: last hour, last 3 hours, last 5 days.
                time_windows = [now - timedelta(hours=1), now - timedelta(hours=3), now - timedelta(days=5)]
                for window in time_windows:
                    logger.info(f"Trying to fetch emails since {window.isoformat()}...")
                    emails = self._fetch_emails_with_last_check(window)
                    if emails:
                        logger.info(f"Found {len(emails)} emails since {window.isoformat()} before filtering processed ones")
                        # Log subjects for debugging
                        subjects = [email.get('subject', 'No Subject') for email in emails]
                        logger.info(f"Email subjects before filtering: {subjects}")
                        
                        # Filter out already processed emails
                        unprocessed_emails = [email for email in emails if not email_tracker.is_processed(email['id'])]
                        logger.info(f"After filtering processed emails: {len(unprocessed_emails)} emails remaining")
                        
                        if unprocessed_emails:
                            return unprocessed_emails
                
                logger.info("No unprocessed emails found in any time window")
                return []
        except Exception as e:
            logger.error(f"Error in fetch_emails: {str(e)}")
            raise EmailFetchError(f"Failed to fetch emails: {str(e)}")

    def _fetch_emails_with_last_check(self, last_check_time: datetime) -> List[Dict]:
        """Internal helper that fetches emails with deduplication."""
        try:
            emails = []
            seen_emails = set()  # Track by message ID
            seen_subjects = {}   # Track by subject
            next_link = None
            
            # Load previously processed emails
            from src.email_tracker.email_tracker import EmailTracker
            email_tracker = EmailTracker()
            
            logger.info(f"Fetching emails since {last_check_time.isoformat()}")
            
            params = self._build_email_params(last_check_time)
            endpoint = f"{GRAPH_API_ENDPOINT}/users/{self.target_mailbox}/messages"
            
            while True:
                response = self._execute_request(
                    "GET", 
                    next_link if next_link else endpoint,
                    params=None if next_link else params
                )
                
                data = response.json()
                batch = data.get("value", [])
                filtered_batch = self._filter_emails(batch)
                
                for email in filtered_batch:
                    email_id = email.get('id')
                    subject = email.get('subject', '').strip()
                    received_time = email.get('receivedDateTime')
                    
                    # Skip if we've seen this email ID in this run or it's been processed before
                    if email_id in seen_emails or email_tracker.is_processed(email_id):
                        continue
                        
                    # For same subject, keep only the latest
                    if subject in seen_subjects:
                        old_time = seen_subjects[subject]['time']
                        if received_time <= old_time:
                            continue
                        # Remove older version
                        emails = [e for e in emails if e['subject'] != subject]
                    
                    seen_emails.add(email_id)
                    seen_subjects[subject] = {
                        'time': received_time,
                        'id': email_id
                    }
                    emails.append(email)
                
                if "@odata.nextLink" in data:
                    next_link = data["@odata.nextLink"]
                else:
                    break
                    
                if len(emails) >= self.MAX_EMAIL_FETCH:
                    break
            
            # Sort by received time (newest first)
            emails.sort(
                key=lambda x: x.get('receivedDateTime', ''),
                reverse=True
            )
            
            logger.info(f"Found {len(emails)} unique emails")
            return emails
            
        except Exception as e:
            logger.error(f"Failed to fetch emails: {str(e)}")
            raise EmailFetchError(f"Failed to fetch emails: {str(e)}")

    @handle_errors(ErrorCategory.NETWORK, ErrorSeverity.MEDIUM)
    def get_attachments(self, email_id: str) -> List[Dict]:
        """Get attachments from an email with improved error handling.
        
        Args:
            email_id: Email identifier
            
        Returns:
            List of attachment dictionaries
            
        Raises:
            EmailFetchError: If fetching attachments fails
        """
        try:
            endpoint = f"{GRAPH_API_ENDPOINT}/users/{self.target_mailbox}/messages/{email_id}/attachments"
            logger.info(f"Fetching attachments for email {email_id}")

            # Execute request with proper error handling
            response = self._execute_request("GET", endpoint)
            attachments = response.json().get("value", [])
            
            # Log attachment details
            if attachments:
                logger.info(f"Found {len(attachments)} attachments")
                for idx, attachment in enumerate(attachments, 1):
                    size_kb = attachment.get('size', 0) / 1024
                    logger.debug(f"Attachment {idx}: {attachment.get('name', 'Unknown')} ({size_kb:.1f} KB)")
            else:
                logger.info("No attachments found")
                
            return attachments

        except Exception as e:
            logger.error(f"Failed to get attachments for email {email_id}: {str(e)}")
            raise EmailFetchError(f"Failed to get attachments: {str(e)}")

    def _execute_request(self, method: str, url: str, headers: Optional[Dict] = None, 
                        params: Optional[Dict] = None, json_data: Optional[Dict] = None,
                        retry_count: int = 3, retry_delay: float = 1.0) -> requests.Response:
        """Execute HTTP request with retry logic and token refresh.
        
        Args:
            method: HTTP method (GET, POST, etc.)
            url: Request URL
            headers: Optional additional headers
            params: Optional query parameters
            json_data: Optional JSON body
            retry_count: Maximum number of retries
            retry_delay: Initial delay between retries
            
        Returns:
            Response object
            
        Raises:
            RequestException: If request fails after all retries
        """
        request_headers = self._get_headers()
        if headers:
            request_headers.update(headers)
            
        for attempt in range(retry_count):
            try:
                # Ensure token is valid before request
                self.token_manager.get_token()
                request_headers['Authorization'] = f"Bearer {self.token_manager.access_token}"
                
                response = self.session.request(
                    method=method,
                    url=url,
                    headers=request_headers,
                    params=params,
                    json=json_data,
                    timeout=(5, 30)  # Connection timeout, read timeout
                )
                
                # Handle auth errors
                if response.status_code == 401:
                    logger.warning("Received 401 unauthorized, refreshing token...")
                    self.token_manager.invalidate_token()
                    continue
                
                # Handle rate limiting
                if response.status_code == 429:
                    retry_after = int(response.headers.get('Retry-After', retry_delay * (2 ** attempt)))
                    logger.warning(f"Rate limited, waiting {retry_after} seconds...")
                    time.sleep(retry_after)
                    continue
                    
                # Handle server errors
                if response.status_code >= 500:
                    backoff = retry_delay * (2 ** attempt)
                    logger.warning(f"Server error {response.status_code}, retrying in {backoff:.1f}s...")
                    time.sleep(backoff)
                    continue
                
                # Raise for other error codes
                response.raise_for_status()
                return response
                
            except (ConnectionError, Timeout) as e:
                # Network errors are retryable
                if attempt < retry_count - 1:
                    backoff = retry_delay * (2 ** attempt)
                    logger.warning(f"Network error on attempt {attempt+1}/{retry_count}: {str(e)}")
                    logger.warning(f"Retrying in {backoff:.1f}s...")
                    time.sleep(backoff)
                else:
                    logger.error(f"Network error, all retries failed: {str(e)}")
                    raise
            except RequestException as e:
                # Handle other request exceptions
                if response.status_code == 404:
                    logger.error(f"Resource not found: {url}")
                    raise EmailFetchError(f"Resource not found: {response.text}")
                elif 400 <= response.status_code < 500:
                    # Client errors are generally not retryable
                    logger.error(f"Client error {response.status_code}: {response.text}")
                    raise EmailFetchError(f"API error {response.status_code}: {response.text}")
                else:
                    # Unexpected error
                    logger.error(f"Request failed: {str(e)}")
                    raise
                    
        # If we get here, all retries failed
        raise EmailFetchError(f"Request failed after {retry_count} attempts")

    def _get_headers(self) -> Dict[str, str]:
        """Get headers for API requests."""
        return {
            "Authorization": f"Bearer {self.token_manager.access_token}",
            "Content-Type": "application/json",
            "Accept": "application/json",
            "client-request-id": f"{hash(time.time())}",  # Unique request ID
            "return-client-request-id": "true"
        }
        
    def _build_email_params(self, last_check_time: Optional[datetime]) -> Dict[str, str]:
        """Build query parameters with efficient filtering.
        
        Args:
            last_check_time: Optional datetime to filter emails by received time
            
        Returns:
            Dictionary of query parameters
        """
        # Base parameters
        params = {
            "$top": str(MAX_EMAIL_FETCH),
            "$select": "id,subject,receivedDateTime,hasAttachments,importance,from"
        }
        
        # Build filter conditions
        filters = []
        
        # Date filter
        if last_check_time:
            formatted_date = last_check_time.strftime("%Y-%m-%dT%H:%M:%SZ")
            filters.append(f"receivedDateTime ge {formatted_date}")
        
        # Only emails with attachments
        filters.append("hasAttachments eq true")
        
        # Combine all filters
        if filters:
            params["$filter"] = " and ".join(filters)
            
        return params
        
    def _filter_emails(self, emails: List[Dict]) -> List[Dict]:
        """Apply additional client-side filtering to emails."""
        filtered_emails = []
<<<<<<< HEAD
        skipped_count = 0
=======
        skipped_emails = []
>>>>>>> bcfe8e98
        
        for email in emails:
            subject = email.get('subject', '').lower()
            
            # Check subject for debugging
            logger.info(f"Checking email with subject: '{subject}'")
            
            # Skip emails without attachments
            if not email.get('hasAttachments', False):
<<<<<<< HEAD
                skipped_count += 1
=======
                logger.info(f"  - Skipped: No attachments")
                skipped_emails.append({"subject": subject, "reason": "No attachments"})
>>>>>>> bcfe8e98
                continue
            
            # Check for keywords in subject
            if not any(keyword.lower() in subject for keyword in SUBJECT_KEYWORDS):
<<<<<<< HEAD
                skipped_count += 1
=======
                logger.info(f"  - Skipped: No matching keywords in subject")
                skipped_emails.append({"subject": subject, "reason": "No matching keywords"})
>>>>>>> bcfe8e98
                continue
                
            # Only keep high and normal importance emails
            importance = email.get('importance', 'normal')
            if importance == 'low':
<<<<<<< HEAD
                skipped_count += 1
=======
                logger.info(f"  - Skipped: Low importance")
                skipped_emails.append({"subject": subject, "reason": "Low importance"})
>>>>>>> bcfe8e98
                continue
                
            logger.info(f"  - Kept: Passed all filters")
            filtered_emails.append(email)
        
<<<<<<< HEAD
        # Log filtering results
        if len(emails) > 0:
            logger.info(f"Email filtering: kept {len(filtered_emails)}/{len(emails)} emails ({skipped_count} skipped)")
=======
        # Log summary
        logger.info(f"Email filtering: {len(filtered_emails)} kept, {len(skipped_emails)} skipped")
        
        # Save skipped emails for analysis
        try:
            with open("skipped_emails.json", "w") as f:
                json.dump(skipped_emails, f, indent=2)
        except Exception:
            pass
>>>>>>> bcfe8e98
            
        return filtered_emails

    def get_folder_id(self, folder_name: str) -> str:
        """Get folder ID by name with caching.
        
        Args:
            folder_name: Name of the folder to find
            
        Returns:
            Folder ID
            
        Raises:
            EmailFetchError: If folder cannot be found
        """
        # Check cache first
        cache_key = f"folder:{folder_name}:{self.target_mailbox}"
        with self._cache_lock:
            # Use cached value if available and not expired
            if cache_key in self._mailbox_cache and datetime.now() < self._cache_expiry.get(cache_key, datetime.min):
                return self._mailbox_cache[cache_key]
                
        # Fetch folders
        endpoint = f"{GRAPH_API_ENDPOINT}/users/{self.target_mailbox}/mailFolders"
        response = self._execute_request("GET", endpoint)
        folders = response.json().get('value', [])
        
        # Find folder by name (case-insensitive)
        folder_name_lower = folder_name.lower()
        for folder in folders:
            if folder.get('displayName', '').lower() == folder_name_lower:
                folder_id = folder['id']
                
                # Cache result for 1 hour
                with self._cache_lock:
                    self._mailbox_cache[cache_key] = folder_id
                    self._cache_expiry[cache_key] = datetime.now() + timedelta(hours=1)
                    
                return folder_id
                
        # If folder not found, try to create it
        return self._create_folder(folder_name)
        
    def _create_folder(self, folder_name: str) -> str:
        """Create a new mail folder.
        
        Args:
            folder_name: Name for the new folder
            
        Returns:
            ID of the created folder
            
        Raises:
            EmailFetchError: If folder creation fails
        """
        endpoint = f"{GRAPH_API_ENDPOINT}/users/{self.target_mailbox}/mailFolders"
        data = {
            "displayName": folder_name
        }
        
        try:
            response = self._execute_request("POST", endpoint, json_data=data)
            folder_id = response.json().get('id')
            
            if not folder_id:
                raise EmailFetchError(f"Failed to create folder '{folder_name}'")
                
            # Cache the new folder ID
            cache_key = f"folder:{folder_name}:{self.target_mailbox}"
            with self._cache_lock:
                self._mailbox_cache[cache_key] = folder_id
                self._cache_expiry[cache_key] = datetime.now() + timedelta(hours=1)
                
            logger.info(f"Created mail folder '{folder_name}' with ID: {folder_id}")
            return folder_id
            
        except Exception as e:
            logger.error(f"Failed to create folder '{folder_name}': {str(e)}")
            raise EmailFetchError(f"Failed to create folder: {str(e)}")
            
    def move_email_to_folder(self, email_id: str, folder_name: str) -> bool:
        """Move an email to a specified folder.
        
        Args:
            email_id: ID of the email to move
            folder_name: Destination folder name
            
        Returns:
            True if successful, False otherwise
        """
        try:
            # Get folder ID
            folder_id = self.get_folder_id(folder_name)
            
            # Move the email
            endpoint = f"{GRAPH_API_ENDPOINT}/users/{self.target_mailbox}/messages/{email_id}/move"
            data = {
                "destinationId": folder_id
            }
            
            response = self._execute_request("POST", endpoint, json_data=data)
            
            # Log success
            new_id = response.json().get('id')
            if new_id:
                logger.info(f"Moved email {email_id} to folder '{folder_name}'")
                return True
                
            return False
            
        except Exception as e:
            logger.error(f"Failed to move email {email_id} to folder '{folder_name}': {str(e)}")
            return False

    def mark_as_read(self, email_id: str) -> bool:
        """Mark an email as read.
        
        Args:
            email_id: ID of the email to mark as read
            
        Returns:
            True if successful, False otherwise
        """
        try:
            endpoint = f"{GRAPH_API_ENDPOINT}/users/{self.target_mailbox}/messages/{email_id}"
            data = {
                "isRead": True
            }
            
            self._execute_request("PATCH", endpoint, json_data=data)
            logger.info(f"Marked email {email_id} as read")
            return True
            
        except Exception as e:
            logger.error(f"Failed to mark email {email_id} as read: {str(e)}")
            return False

    def get_email_details(self, email_id: str) -> Dict:
        """Get detailed information about an email.
        
        Args:
            email_id: Email identifier
            
        Returns:
            Dictionary with email details
            
        Raises:
            EmailFetchError: If fetching email details fails
        """
        try:
            endpoint = f"{GRAPH_API_ENDPOINT}/users/{self.target_mailbox}/messages/{email_id}"
            params = {
                "$select": "id,subject,receivedDateTime,body,from,toRecipients,ccRecipients"
            }
            
            response = self._execute_request("GET", endpoint, params=params)
            return response.json()
            
        except Exception as e:
            logger.error(f"Failed to get email details for {email_id}: {str(e)}")
            raise EmailFetchError(f"Failed to get email details: {str(e)}")<|MERGE_RESOLUTION|>--- conflicted
+++ resolved
@@ -175,7 +175,6 @@
         Raises:
             EmailFetchError: If fetching emails fails.
         """
-<<<<<<< HEAD
         try:
             # Initialize EmailTracker directly inside the method to avoid reference issues
             from src.email_tracker.email_tracker import EmailTracker
@@ -183,17 +182,6 @@
             
             if last_check_time is not None:
                 emails = self._fetch_emails_with_last_check(last_check_time)
-=======
-        if last_check_time is not None:
-            return self._fetch_emails_with_last_check(last_check_time)
-        else:
-            now = datetime.now()
-            # Define incremental time windows: last hour, last day, last week.
-            time_windows = [now - timedelta(hours=1), now - timedelta(hours=3), now - timedelta(days=5)]
-            for window in time_windows:
-                logger.info(f"Trying to fetch emails since {window.isoformat()}...")
-                emails = self._fetch_emails_with_last_check(window)
->>>>>>> bcfe8e98
                 if emails:
                     logger.info(f"Found {len(emails)} emails before filtering processed ones")
                     # Log subjects for debugging
@@ -475,12 +463,9 @@
         
     def _filter_emails(self, emails: List[Dict]) -> List[Dict]:
         """Apply additional client-side filtering to emails."""
+        """Apply additional client-side filtering to emails."""
         filtered_emails = []
-<<<<<<< HEAD
         skipped_count = 0
-=======
-        skipped_emails = []
->>>>>>> bcfe8e98
         
         for email in emails:
             subject = email.get('subject', '').lower()
@@ -490,53 +475,27 @@
             
             # Skip emails without attachments
             if not email.get('hasAttachments', False):
-<<<<<<< HEAD
                 skipped_count += 1
-=======
-                logger.info(f"  - Skipped: No attachments")
-                skipped_emails.append({"subject": subject, "reason": "No attachments"})
->>>>>>> bcfe8e98
                 continue
+            
             
             # Check for keywords in subject
             if not any(keyword.lower() in subject for keyword in SUBJECT_KEYWORDS):
-<<<<<<< HEAD
                 skipped_count += 1
-=======
-                logger.info(f"  - Skipped: No matching keywords in subject")
-                skipped_emails.append({"subject": subject, "reason": "No matching keywords"})
->>>>>>> bcfe8e98
                 continue
                 
             # Only keep high and normal importance emails
             importance = email.get('importance', 'normal')
             if importance == 'low':
-<<<<<<< HEAD
                 skipped_count += 1
-=======
-                logger.info(f"  - Skipped: Low importance")
-                skipped_emails.append({"subject": subject, "reason": "Low importance"})
->>>>>>> bcfe8e98
                 continue
                 
             logger.info(f"  - Kept: Passed all filters")
             filtered_emails.append(email)
         
-<<<<<<< HEAD
         # Log filtering results
         if len(emails) > 0:
             logger.info(f"Email filtering: kept {len(filtered_emails)}/{len(emails)} emails ({skipped_count} skipped)")
-=======
-        # Log summary
-        logger.info(f"Email filtering: {len(filtered_emails)} kept, {len(skipped_emails)} skipped")
-        
-        # Save skipped emails for analysis
-        try:
-            with open("skipped_emails.json", "w") as f:
-                json.dump(skipped_emails, f, indent=2)
-        except Exception:
-            pass
->>>>>>> bcfe8e98
             
         return filtered_emails
 
