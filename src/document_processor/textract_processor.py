--- conflicted
+++ resolved
@@ -1046,7 +1046,6 @@
         
         return verified
     
-<<<<<<< HEAD
     def diagnostic_extract(self, file_path: str, doc_type: str = None) -> Dict:
         """Run diagnostic extraction to check if Textract is working."""
         logger.info(f"Running diagnostic extraction on {file_path}")
@@ -1056,18 +1055,11 @@
             file_bytes = self._read_file_bytes(file_path)
             
             # Call textract
-=======
-    def debug_textract_results(self, file_path: str, doc_type: str) -> None:
-        """Debug helper to see raw Textract output"""
-        try:
-            file_bytes = self._read_file_bytes(file_path)
->>>>>>> bcfe8e98
             response = self.textract.analyze_document(
                 Document={'Bytes': file_bytes},
                 FeatureTypes=['FORMS', 'TABLES']
             )
             
-<<<<<<< HEAD
             # Log blocks detected
             blocks = response.get('Blocks', [])
             logger.info(f"Textract detected {len(blocks)} blocks in the document")
@@ -1126,30 +1118,4 @@
             
         except Exception as e:
             logger.error(f"Diagnostics failed: {str(e)}")
-            return {"error": str(e)}
-=======
-            # Create debug output directory
-            debug_dir = os.path.join(os.path.dirname(file_path), "textract_debug")
-            os.makedirs(debug_dir, exist_ok=True)
-            
-            # Save raw response
-            debug_file = os.path.join(debug_dir, f"{os.path.basename(file_path)}_textract_debug.json")
-            with open(debug_file, 'w') as f:
-                json.dump(response, f, indent=2, default=str)
-                
-            # Extract and log all text
-            all_text = ""
-            for block in response['Blocks']:
-                if block['BlockType'] == 'LINE':
-                    all_text += block.get('Text', '') + "\n"
-                    
-            text_file = os.path.join(debug_dir, f"{os.path.basename(file_path)}_text.txt")
-            with open(text_file, 'w') as f:
-                f.write(all_text)
-                
-            logger.info(f"Saved Textract debug info to {debug_file} and {text_file}")
-            return all_text
-        except Exception as e:
-            logger.error(f"Error in debug_textract_results: {str(e)}")
-            return None
->>>>>>> bcfe8e98
+            return {"error": str(e)}